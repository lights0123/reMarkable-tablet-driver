// Custom device:
#include <fcntl.h>
#include <linux/uinput.h>
#include <stdbool.h>

#include <stdbool.h>

#include "argument_parser.h"
#include "ssh.h"

/* Global variables */
int fd;
bool verbose;
ssh_session session;
static ssh_channel input_channel = NULL;

/* This function only prints if verbose is enabled */
static inline void print_verbose(const char *format, ...) {
<<<<<<< HEAD
  if (verbose) printf(format);
}

void emit(int fd, int type, int code, int val) {
  struct input_event ie;
=======
    if (verbose) {
        printf(format);
    }
}

void emit(int fd, int type, int code, int val)
{
   struct input_event ie;
>>>>>>> 20a134c8

  ie.type = type;
  ie.code = code;
  ie.value = val;
  /* timestamp values below are ignored */
  ie.time.tv_sec = 0;
  ie.time.tv_usec = 0;

  write(fd, &ie, sizeof(ie));
}

/* Passes given input event (received from tablet) to the virtual tablet */
void pass_input_event(struct input_event ie) { write(fd, &ie, sizeof(ie)); }

// Helper: Get the pen device path from the remote tablet
void get_pen_device_path(char *pen_device_path, size_t path_len) {
  ssh_channel channel = ssh_channel_new(session);
  if (channel == NULL) {
    fprintf(stderr, "Failed to create SSH channel\n");
    exit(1);
  }
  int rc = ssh_channel_open_session(channel);
  if (rc != SSH_OK) {
    fprintf(stderr, "Failed to open SSH channel session\n");
    ssh_channel_free(channel);
    exit(1);
  }
  rc = ssh_channel_request_exec(channel, "readlink -f /dev/input/touchscreen0");
  if (rc != SSH_OK) {
    fprintf(stderr, "Failed to exec readlink command\n");
    ssh_channel_close(channel);
    ssh_channel_free(channel);
    exit(1);
  }
  int len = ssh_channel_read(channel, pen_device_path, path_len - 1, 0);
  if (len <= 0) {
    fprintf(stderr, "Failed to read pen device path from SSH channel\n");
    ssh_channel_close(channel);
    ssh_channel_free(channel);
    exit(1);
  }
  pen_device_path[len] = '\0';
  // Remove trailing newline if present
  char *newline = strchr(pen_device_path, '\n');
  if (newline) *newline = '\0';
  ssh_channel_send_eof(channel);
  ssh_channel_close(channel);
  ssh_channel_free(channel);
}

// Helper: Open a persistent SSH channel and start cat on the device
void open_input_channel(const char *pen_device_path) {
<<<<<<< HEAD
  input_channel = ssh_channel_new(session);
  if (input_channel == NULL) {
    fprintf(stderr, "Failed to create SSH channel\n");
    exit(1);
  }
  int rc = ssh_channel_open_session(input_channel);
  if (rc != SSH_OK) {
    fprintf(stderr, "Failed to open SSH channel session\n");
    ssh_channel_free(input_channel);
    exit(1);
  }
  char cmd[256];
  print_verbose("Opening persistent input channel: %s\n", cmd);
  rc = ssh_channel_request_exec(input_channel, cmd);
  if (rc != SSH_OK) {
    fprintf(stderr, "Failed to exec remote cat command\n");
    ssh_channel_close(input_channel);
    ssh_channel_free(input_channel);
    exit(1);
  }
=======
    input_channel = ssh_channel_new(session);
    if (input_channel == NULL) {
        fprintf(stderr, "Failed to create SSH channel\n");
        exit(1);
    }
    int rc = ssh_channel_open_session(input_channel);
    if (rc != SSH_OK) {
        fprintf(stderr, "Failed to open SSH channel session\n");
        ssh_channel_free(input_channel);
        exit(1);
    }
    char cmd[256];
    snprintf(cmd, sizeof(cmd), "cat %s", pen_device_path);
    print_verbose("Opening persistent input channel: %s\n", cmd);
    rc = ssh_channel_request_exec(input_channel, cmd);
    if (rc != SSH_OK) {
        fprintf(stderr, "Failed to exec remote cat command\n");
        ssh_channel_close(input_channel);
        ssh_channel_free(input_channel);
        exit(1);
    }
>>>>>>> 20a134c8
}

// Helper: Read a single input_event from the persistent SSH channel
void read_remote_input_event(struct input_event *ie) {
<<<<<<< HEAD
  size_t total = 0;
  char *ptr = (char *)ie;
  while (total < sizeof(struct input_event)) {
    int n = ssh_channel_read(input_channel, ptr + total,
                             sizeof(struct input_event) - total, 0);
    if (n < 0) {
      fprintf(stderr, "Failed to read input_event from SSH channel (error)\n");
      ssh_channel_close(input_channel);
      ssh_channel_free(input_channel);
      exit(1);
    }
    if (n == 0) {
      if (total < sizeof(struct input_event)) {
        fprintf(stderr, "EOF before reading full input_event (%zu/%zu bytes)\n",
                total, sizeof(struct input_event));
        ssh_channel_close(input_channel);
        ssh_channel_free(input_channel);
        exit(1);
      }
      break;
    }
    total += n;
  }
=======
    /* 
     * Given format:
     * Time, millis, type, code, value
     * unsigned int, unsigned int, unsigned short, unsigned short, int
     * 4, 4, 2, 2, 4
     * Total is 16 bytes
     */
    size_t total = 0;
    const size_t input_size = 16;
    char buffer[input_size] = {};
    char *ptr = buffer;

    while (total < input_size) {
        int n = ssh_channel_read(input_channel, ptr + total, input_size - total, 0);
        if (n < 0) {
            fprintf(stderr, "Failed to read input_event from SSH channel (error)\n");
            ssh_channel_close(input_channel);
            ssh_channel_free(input_channel);
            exit(1);
        }
        if (n == 0) {
            fprintf(stderr, "EOF before reading full input_event (%zu/%zu bytes)\n", total, input_size);
            ssh_channel_close(input_channel);
            ssh_channel_free(input_channel);
            exit(1);
        }
        total += n;
    }

    // Unpack the struct from the buffer
    size_t offset = 0;
    // Skip time
    //memcpy(&ie->time.tv_sec, buffer + offset, 4);
    offset += 4;
    //memcpy(&ie->time.tv_usec, buffer + offset, 4);
    offset += 4;
    memcpy(&ie->type, buffer + offset, 2);
    offset += 2;
    memcpy(&ie->code, buffer + offset, 2);
    offset += 2;
    memcpy(&ie->value, buffer + offset, 4);
>>>>>>> 20a134c8
}

/* Gets the input event from the tablet using SSH */
struct input_event get_input_event() {
<<<<<<< HEAD
  static char pen_device_path[128] = "";
  static int channel_opened = 0;
  struct input_event ie;
  // Only detect the pen device path and open channel once
  if (pen_device_path[0] == '\0') {
    get_pen_device_path(pen_device_path, sizeof(pen_device_path));
  }
  if (!channel_opened) {
    open_input_channel(pen_device_path);
    channel_opened = 1;
  }
  read_remote_input_event(&ie);
  return ie;
=======
    static char pen_device_path[128] = "";
    static int channel_opened = 0;
    struct input_event ie;
    // Only detect the pen device path and open channel once
    if (pen_device_path[0] == '\0') {
        get_pen_device_path(pen_device_path, sizeof(pen_device_path));
    }
    if (!channel_opened) {
        open_input_channel(pen_device_path);
        channel_opened = 1;
    }
    read_remote_input_event(&ie);
    print_verbose("Input Event. Type: %d, Code: %d, Value: %d\n", ie.type, ie.code, ie.value);
    return ie;
>>>>>>> 20a134c8
}

void addAbsCapability(int fd, int code, int32_t value, int32_t min, int32_t max,
                      int32_t resolution, int32_t fuzz, int32_t flat) {
  ioctl(fd, UI_SET_ABSBIT, code);  // Add capability

  struct input_absinfo abs_info;
  abs_info.value = value;
  abs_info.minimum = min;
  abs_info.maximum = max;
  abs_info.resolution = resolution;
  abs_info.fuzz = fuzz;
  abs_info.flat = flat;

  struct uinput_abs_setup abs_setup;
  abs_setup.code = code;
  abs_setup.absinfo = abs_info;

  if (ioctl(fd, UI_ABS_SETUP, &abs_setup) < 0) {  // Set abs data
    perror("Failed to absolute info to uinput-device (old kernel?)");
    exit(1);
  }
}

void closeDevice() {
  ioctl(fd, UI_DEV_DESTROY);
  close(fd);
}

int main(int argc, char **argv) {
  /*
   * Setup argument parsing
   */
  struct arguments arguments;
  /* Default values. */
  arguments.verbose = 0;
  arguments.private_key_file = "";
  arguments.address = "10.11.99.1";
  arguments.port = 22;
  arguments.orientation = "right";
  arguments.threshold = 600;

  /* Parse our arguments; every option seen by parse_opt will
     be reflected in arguments. */
  argp_parse(&argp, argc, argv, 0, 0, &arguments);

  if (arguments.verbose) {
    verbose = true;
    print_arguments(&arguments);
  }

  // Create virtual tablet:
  fd = open("/dev/uinput", O_WRONLY | O_NONBLOCK);

  ioctl(fd, UI_SET_EVBIT, EV_KEY);
  ioctl(fd, UI_SET_KEYBIT, BTN_TOOL_PEN);  // BTN_TOOL_PEN == 1 means that the
                                           // pen is hovering over the tablet
  ioctl(fd, UI_SET_KEYBIT,
        BTN_TOUCH);  // BTN_TOUCH == 1 means that the pen is touching the tablet
  ioctl(fd, UI_SET_KEYBIT, BTN_STYLUS);  // To satisfy libinput. Is not used.

   // See https://python-evdev.readthedocs.io/en/latest/apidoc.html#evdev.device.AbsInfo.resolution
   // Resolution = max(20967, 15725) / (21*10)  # Height of display is 21cm. Format is units/mm. => ca. 100 (99.84285714285714)
   // Tilt resolution = 12600 / ((math.pi / 180) * 140 (max angle)) (Format: units/radian) => ca. 5074 (5074.769042587292)
   ioctl(fd, UI_SET_EVBIT, EV_ABS);
   addAbsCapability(fd, ABS_PRESSURE, /*Value:*/ 0,     /*Min:*/ 0,     /*Max:*/ 4095,  /*Resolution:*/ 0,   /*Fuzz:*/ 0, /*Flat:*/ 0);
   addAbsCapability(fd, ABS_DISTANCE, /*Value:*/ 95,    /*Min:*/ 0,     /*Max:*/ 255,   /*Resolution:*/ 0,   /*Fuzz:*/ 0, /*Flat:*/ 0);
   addAbsCapability(fd, ABS_TILT_X,   /*Value:*/ 0,     /*Min:*/ -9000, /*Max:*/ 9000, /*Resolution:*/ 5074, /*Fuzz:*/ 0, /*Flat:*/ 0);
   addAbsCapability(fd, ABS_TILT_Y,   /*Value:*/ 0,     /*Min:*/ -9000, /*Max:*/ 9000, /*Resolution:*/ 5074, /*Fuzz:*/ 0, /*Flat:*/ 0);
   addAbsCapability(fd, ABS_X,        /*Value:*/ 11344, /*Min:*/ 0,     /*Max:*/ 20967, /*Resolution:*/ 100, /*Fuzz:*/ 0, /*Flat:*/ 0);
   addAbsCapability(fd, ABS_Y,        /*Value:*/ 10471, /*Min:*/ 0,     /*Max:*/ 15725, /*Resolution:*/ 100, /*Fuzz:*/ 0, /*Flat:*/ 0);

  struct uinput_setup usetup;
  memset(&usetup, 0, sizeof(usetup));
  usetup.id.bustype = BUS_USB;
  usetup.id.version = 0x3;      // USB
  usetup.id.vendor = 0x056a;    // Wacom
  strcpy(
      usetup.name,
      "reMarkableTablet-FakePen");  // Has to end with "pen" to work in Krita!!!
  if (ioctl(fd, UI_DEV_SETUP, &usetup) < 0) {
    perror("Failed to setup uinput-device (old kernel?)");
    return 1;
  }

  if (ioctl(fd, UI_DEV_CREATE) < 0) {
    perror("Failed to create uinput-device");
    return 1;
  }

  /* Connect to reMarkable */
  create_ssh_session(&session, arguments.address, &arguments.port);
  printf("Connected\n");

  while (1) {
    /* Get packet and pass it to emit() function */
    // emit(fd, packet.type, packet.code, packet.value);
    struct input_event ie = get_input_event();
    pass_input_event(ie);
  }

  // Close virtual tablet:
  closeDevice();

  /* Cleanup SSH input channel */
  if (input_channel) {
    ssh_channel_send_eof(input_channel);
    ssh_channel_close(input_channel);
    ssh_channel_free(input_channel);
    input_channel = NULL;
  }

  /* Cleanup ssh connection */
  ssh_disconnect(session);
  ssh_free(session);

  return 0;
}<|MERGE_RESOLUTION|>--- conflicted
+++ resolved
@@ -1,7 +1,6 @@
 // Custom device:
 #include <fcntl.h>
 #include <linux/uinput.h>
-#include <stdbool.h>
 
 #include <stdbool.h>
 
@@ -16,13 +15,6 @@
 
 /* This function only prints if verbose is enabled */
 static inline void print_verbose(const char *format, ...) {
-<<<<<<< HEAD
-  if (verbose) printf(format);
-}
-
-void emit(int fd, int type, int code, int val) {
-  struct input_event ie;
-=======
     if (verbose) {
         printf(format);
     }
@@ -31,7 +23,6 @@
 void emit(int fd, int type, int code, int val)
 {
    struct input_event ie;
->>>>>>> 20a134c8
 
   ie.type = type;
   ie.code = code;
@@ -84,28 +75,6 @@
 
 // Helper: Open a persistent SSH channel and start cat on the device
 void open_input_channel(const char *pen_device_path) {
-<<<<<<< HEAD
-  input_channel = ssh_channel_new(session);
-  if (input_channel == NULL) {
-    fprintf(stderr, "Failed to create SSH channel\n");
-    exit(1);
-  }
-  int rc = ssh_channel_open_session(input_channel);
-  if (rc != SSH_OK) {
-    fprintf(stderr, "Failed to open SSH channel session\n");
-    ssh_channel_free(input_channel);
-    exit(1);
-  }
-  char cmd[256];
-  print_verbose("Opening persistent input channel: %s\n", cmd);
-  rc = ssh_channel_request_exec(input_channel, cmd);
-  if (rc != SSH_OK) {
-    fprintf(stderr, "Failed to exec remote cat command\n");
-    ssh_channel_close(input_channel);
-    ssh_channel_free(input_channel);
-    exit(1);
-  }
-=======
     input_channel = ssh_channel_new(session);
     if (input_channel == NULL) {
         fprintf(stderr, "Failed to create SSH channel\n");
@@ -127,36 +96,10 @@
         ssh_channel_free(input_channel);
         exit(1);
     }
->>>>>>> 20a134c8
 }
 
 // Helper: Read a single input_event from the persistent SSH channel
 void read_remote_input_event(struct input_event *ie) {
-<<<<<<< HEAD
-  size_t total = 0;
-  char *ptr = (char *)ie;
-  while (total < sizeof(struct input_event)) {
-    int n = ssh_channel_read(input_channel, ptr + total,
-                             sizeof(struct input_event) - total, 0);
-    if (n < 0) {
-      fprintf(stderr, "Failed to read input_event from SSH channel (error)\n");
-      ssh_channel_close(input_channel);
-      ssh_channel_free(input_channel);
-      exit(1);
-    }
-    if (n == 0) {
-      if (total < sizeof(struct input_event)) {
-        fprintf(stderr, "EOF before reading full input_event (%zu/%zu bytes)\n",
-                total, sizeof(struct input_event));
-        ssh_channel_close(input_channel);
-        ssh_channel_free(input_channel);
-        exit(1);
-      }
-      break;
-    }
-    total += n;
-  }
-=======
     /* 
      * Given format:
      * Time, millis, type, code, value
@@ -198,26 +141,10 @@
     memcpy(&ie->code, buffer + offset, 2);
     offset += 2;
     memcpy(&ie->value, buffer + offset, 4);
->>>>>>> 20a134c8
 }
 
 /* Gets the input event from the tablet using SSH */
 struct input_event get_input_event() {
-<<<<<<< HEAD
-  static char pen_device_path[128] = "";
-  static int channel_opened = 0;
-  struct input_event ie;
-  // Only detect the pen device path and open channel once
-  if (pen_device_path[0] == '\0') {
-    get_pen_device_path(pen_device_path, sizeof(pen_device_path));
-  }
-  if (!channel_opened) {
-    open_input_channel(pen_device_path);
-    channel_opened = 1;
-  }
-  read_remote_input_event(&ie);
-  return ie;
-=======
     static char pen_device_path[128] = "";
     static int channel_opened = 0;
     struct input_event ie;
@@ -232,7 +159,6 @@
     read_remote_input_event(&ie);
     print_verbose("Input Event. Type: %d, Code: %d, Value: %d\n", ie.type, ie.code, ie.value);
     return ie;
->>>>>>> 20a134c8
 }
 
 void addAbsCapability(int fd, int code, int32_t value, int32_t min, int32_t max,
